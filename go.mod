module github.com/raft-tech/konfirm

go 1.18

require (
	github.com/davecgh/go-spew v1.1.1
	github.com/go-logr/logr v1.2.3
	github.com/onsi/ginkgo v1.16.5
	github.com/onsi/gomega v1.19.0
	github.com/prometheus/client_golang v1.12.2
	go.uber.org/zap v1.21.0
<<<<<<< HEAD
	k8s.io/api v0.24.2
=======
	k8s.io/api v0.25.0
>>>>>>> 81849a0a
	k8s.io/apimachinery v0.25.0
	k8s.io/client-go v0.24.2
	sigs.k8s.io/controller-runtime v0.12.2
)

require (
	cloud.google.com/go/compute v1.7.0 // indirect
	github.com/Azure/go-autorest v14.2.0+incompatible // indirect
	github.com/Azure/go-autorest/autorest v0.11.27 // indirect
	github.com/Azure/go-autorest/autorest/adal v0.9.20 // indirect
	github.com/Azure/go-autorest/autorest/date v0.3.0 // indirect
	github.com/Azure/go-autorest/logger v0.2.1 // indirect
	github.com/Azure/go-autorest/tracing v0.6.0 // indirect
	github.com/beorn7/perks v1.0.1 // indirect
	github.com/cespare/xxhash/v2 v2.1.2 // indirect
	github.com/emicklei/go-restful/v3 v3.8.0 // indirect
	github.com/evanphx/json-patch v5.6.0+incompatible // indirect
	github.com/fsnotify/fsnotify v1.5.4 // indirect
	github.com/go-logr/zapr v1.2.3 // indirect
	github.com/go-openapi/jsonpointer v0.19.5 // indirect
	github.com/go-openapi/jsonreference v0.20.0 // indirect
	github.com/go-openapi/swag v0.21.1 // indirect
	github.com/gogo/protobuf v1.3.2 // indirect
	github.com/golang-jwt/jwt/v4 v4.4.2 // indirect
	github.com/golang/groupcache v0.0.0-20210331224755-41bb18bfe9da // indirect
	github.com/golang/protobuf v1.5.2 // indirect
	github.com/google/gnostic v0.6.9 // indirect
	github.com/google/go-cmp v0.5.8 // indirect
	github.com/google/gofuzz v1.2.0 // indirect
	github.com/google/uuid v1.3.0 // indirect
	github.com/imdario/mergo v0.3.13 // indirect
	github.com/josharian/intern v1.0.0 // indirect
	github.com/json-iterator/go v1.1.12 // indirect
	github.com/mailru/easyjson v0.7.7 // indirect
	github.com/matttproud/golang_protobuf_extensions v1.0.2-0.20181231171920-c182affec369 // indirect
	github.com/modern-go/concurrent v0.0.0-20180306012644-bacd9c7ef1dd // indirect
	github.com/modern-go/reflect2 v1.0.2 // indirect
	github.com/munnerz/goautoneg v0.0.0-20191010083416-a7dc8b61c822 // indirect
	github.com/nxadm/tail v1.4.8 // indirect
	github.com/pkg/errors v0.9.1 // indirect
	github.com/prometheus/client_model v0.2.0 // indirect
	github.com/prometheus/common v0.35.0 // indirect
	github.com/prometheus/procfs v0.7.3 // indirect
	github.com/spf13/pflag v1.0.5 // indirect
	go.uber.org/atomic v1.9.0 // indirect
	go.uber.org/multierr v1.8.0 // indirect
	golang.org/x/crypto v0.0.0-20220622213112-05595931fe9d // indirect
	golang.org/x/net v0.0.0-20220722155237-a158d28d115b // indirect
	golang.org/x/oauth2 v0.0.0-20220630143837-2104d58473e0 // indirect
	golang.org/x/sys v0.0.0-20220722155257-8c9f86f7a55f // indirect
	golang.org/x/term v0.0.0-20220526004731-065cf7ba2467 // indirect
	golang.org/x/text v0.3.7 // indirect
	golang.org/x/time v0.0.0-20220609170525-579cf78fd858 // indirect
	gomodules.xyz/jsonpatch/v2 v2.2.0 // indirect
	google.golang.org/appengine v1.6.7 // indirect
	google.golang.org/protobuf v1.28.0 // indirect
	gopkg.in/inf.v0 v0.9.1 // indirect
	gopkg.in/tomb.v1 v1.0.0-20141024135613-dd632973f1e7 // indirect
	gopkg.in/yaml.v2 v2.4.0 // indirect
	gopkg.in/yaml.v3 v3.0.1 // indirect
	k8s.io/apiextensions-apiserver v0.24.2 // indirect
	k8s.io/component-base v0.24.2 // indirect
	k8s.io/klog/v2 v2.70.1 // indirect
	k8s.io/kube-openapi v0.0.0-20220803162953-67bda5d908f1 // indirect
	k8s.io/utils v0.0.0-20220728103510-ee6ede2d64ed // indirect
	sigs.k8s.io/json v0.0.0-20220713155537-f223a00ba0e2 // indirect
	sigs.k8s.io/structured-merge-diff/v4 v4.2.3 // indirect
	sigs.k8s.io/yaml v1.3.0 // indirect
)<|MERGE_RESOLUTION|>--- conflicted
+++ resolved
@@ -9,11 +9,7 @@
 	github.com/onsi/gomega v1.19.0
 	github.com/prometheus/client_golang v1.12.2
 	go.uber.org/zap v1.21.0
-<<<<<<< HEAD
-	k8s.io/api v0.24.2
-=======
 	k8s.io/api v0.25.0
->>>>>>> 81849a0a
 	k8s.io/apimachinery v0.25.0
 	k8s.io/client-go v0.24.2
 	sigs.k8s.io/controller-runtime v0.12.2
