--- conflicted
+++ resolved
@@ -8,17 +8,10 @@
 	github.com/onsi/ginkgo v1.16.5
 	github.com/onsi/gomega v1.19.0
 	github.com/prometheus/client_golang v1.12.2
-<<<<<<< HEAD
 	go.uber.org/zap v1.23.0
 	k8s.io/api v0.25.0
 	k8s.io/apimachinery v0.25.0
-	k8s.io/client-go v0.24.2
-=======
-	go.uber.org/zap v1.21.0
-	k8s.io/api v0.25.0
-	k8s.io/apimachinery v0.25.0
 	k8s.io/client-go v0.25.0
->>>>>>> 006fd606
 	sigs.k8s.io/controller-runtime v0.12.2
 )
 
@@ -32,6 +25,7 @@
 	github.com/Azure/go-autorest/tracing v0.6.0 // indirect
 	github.com/beorn7/perks v1.0.1 // indirect
 	github.com/cespare/xxhash/v2 v2.1.2 // indirect
+	github.com/davecgh/go-spew v1.1.1 // indirect
 	github.com/emicklei/go-restful/v3 v3.8.0 // indirect
 	github.com/evanphx/json-patch v5.6.0+incompatible // indirect
 	github.com/fsnotify/fsnotify v1.5.4 // indirect
