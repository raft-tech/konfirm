module github.com/raft-tech/konfirm

go 1.20

require (
	github.com/davecgh/go-spew v1.1.1
	github.com/go-logr/logr v1.2.4
	github.com/onsi/ginkgo v1.16.5
<<<<<<< HEAD
	github.com/onsi/gomega v1.27.8
	github.com/prometheus/client_golang v1.15.1
=======
	github.com/onsi/gomega v1.27.6
	github.com/prometheus/client_golang v1.16.0
>>>>>>> 254e4123
	github.com/robfig/cron/v3 v3.0.1
	go.uber.org/zap v1.24.0
	k8s.io/api v0.27.2
	k8s.io/apimachinery v0.27.2
	k8s.io/client-go v0.27.2
	k8s.io/utils v0.0.0-20230406110748-d93618cff8a2
	sigs.k8s.io/controller-runtime v0.15.0
)

require (
	github.com/beorn7/perks v1.0.1 // indirect
	github.com/cespare/xxhash/v2 v2.2.0 // indirect
	github.com/emicklei/go-restful/v3 v3.10.2 // indirect
	github.com/evanphx/json-patch v5.6.0+incompatible // indirect
	github.com/evanphx/json-patch/v5 v5.6.0 // indirect
	github.com/fsnotify/fsnotify v1.6.0 // indirect
	github.com/go-logr/zapr v1.2.4 // indirect
	github.com/go-openapi/jsonpointer v0.19.6 // indirect
	github.com/go-openapi/jsonreference v0.20.2 // indirect
	github.com/go-openapi/swag v0.22.3 // indirect
	github.com/gogo/protobuf v1.3.2 // indirect
	github.com/golang/groupcache v0.0.0-20210331224755-41bb18bfe9da // indirect
	github.com/golang/protobuf v1.5.3 // indirect
	github.com/google/gnostic v0.6.9 // indirect
	github.com/google/go-cmp v0.5.9 // indirect
	github.com/google/gofuzz v1.2.0 // indirect
	github.com/google/uuid v1.3.0 // indirect
	github.com/imdario/mergo v0.3.15 // indirect
	github.com/josharian/intern v1.0.0 // indirect
	github.com/json-iterator/go v1.1.12 // indirect
	github.com/mailru/easyjson v0.7.7 // indirect
	github.com/matttproud/golang_protobuf_extensions v1.0.4 // indirect
	github.com/modern-go/concurrent v0.0.0-20180306012644-bacd9c7ef1dd // indirect
	github.com/modern-go/reflect2 v1.0.2 // indirect
	github.com/munnerz/goautoneg v0.0.0-20191010083416-a7dc8b61c822 // indirect
	github.com/nxadm/tail v1.4.8 // indirect
	github.com/pkg/errors v0.9.1 // indirect
	github.com/prometheus/client_model v0.4.0 // indirect
	github.com/prometheus/common v0.42.0 // indirect
<<<<<<< HEAD
	github.com/prometheus/procfs v0.9.0 // indirect
=======
	github.com/prometheus/procfs v0.10.1 // indirect
	github.com/rogpeppe/go-internal v1.10.0 // indirect
>>>>>>> 254e4123
	github.com/spf13/pflag v1.0.5 // indirect
	go.uber.org/atomic v1.10.0 // indirect
	go.uber.org/multierr v1.11.0 // indirect
	golang.org/x/net v0.10.0 // indirect
	golang.org/x/oauth2 v0.7.0 // indirect
	golang.org/x/sys v0.8.0 // indirect
<<<<<<< HEAD
	golang.org/x/term v0.8.0 // indirect
=======
	golang.org/x/term v0.7.0 // indirect
>>>>>>> 254e4123
	golang.org/x/text v0.9.0 // indirect
	golang.org/x/time v0.3.0 // indirect
	gomodules.xyz/jsonpatch/v2 v2.3.0 // indirect
	google.golang.org/appengine v1.6.7 // indirect
	google.golang.org/protobuf v1.30.0 // indirect
	gopkg.in/inf.v0 v0.9.1 // indirect
	gopkg.in/tomb.v1 v1.0.0-20141024135613-dd632973f1e7 // indirect
	gopkg.in/yaml.v2 v2.4.0 // indirect
	gopkg.in/yaml.v3 v3.0.1 // indirect
	k8s.io/apiextensions-apiserver v0.27.2 // indirect
	k8s.io/component-base v0.27.2 // indirect
	k8s.io/klog/v2 v2.90.1 // indirect
	k8s.io/kube-openapi v0.0.0-20230501164219-8b0f38b5fd1f // indirect
	sigs.k8s.io/json v0.0.0-20221116044647-bc3834ca7abd // indirect
	sigs.k8s.io/structured-merge-diff/v4 v4.2.3 // indirect
	sigs.k8s.io/yaml v1.3.0 // indirect
)<|MERGE_RESOLUTION|>--- conflicted
+++ resolved
@@ -6,13 +6,8 @@
 	github.com/davecgh/go-spew v1.1.1
 	github.com/go-logr/logr v1.2.4
 	github.com/onsi/ginkgo v1.16.5
-<<<<<<< HEAD
 	github.com/onsi/gomega v1.27.8
-	github.com/prometheus/client_golang v1.15.1
-=======
-	github.com/onsi/gomega v1.27.6
 	github.com/prometheus/client_golang v1.16.0
->>>>>>> 254e4123
 	github.com/robfig/cron/v3 v3.0.1
 	go.uber.org/zap v1.24.0
 	k8s.io/api v0.27.2
@@ -52,23 +47,14 @@
 	github.com/pkg/errors v0.9.1 // indirect
 	github.com/prometheus/client_model v0.4.0 // indirect
 	github.com/prometheus/common v0.42.0 // indirect
-<<<<<<< HEAD
-	github.com/prometheus/procfs v0.9.0 // indirect
-=======
 	github.com/prometheus/procfs v0.10.1 // indirect
-	github.com/rogpeppe/go-internal v1.10.0 // indirect
->>>>>>> 254e4123
 	github.com/spf13/pflag v1.0.5 // indirect
 	go.uber.org/atomic v1.10.0 // indirect
 	go.uber.org/multierr v1.11.0 // indirect
 	golang.org/x/net v0.10.0 // indirect
 	golang.org/x/oauth2 v0.7.0 // indirect
 	golang.org/x/sys v0.8.0 // indirect
-<<<<<<< HEAD
 	golang.org/x/term v0.8.0 // indirect
-=======
-	golang.org/x/term v0.7.0 // indirect
->>>>>>> 254e4123
 	golang.org/x/text v0.9.0 // indirect
 	golang.org/x/time v0.3.0 // indirect
 	gomodules.xyz/jsonpatch/v2 v2.3.0 // indirect
